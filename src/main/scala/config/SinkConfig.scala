--- conflicted
+++ resolved
@@ -5,30 +5,19 @@
 import zio.config.magnolia.*
 
 enum SinkType:
-<<<<<<< HEAD
-  case Console, JsonLines, Http
-=======
-  case Console, JsonLines, DuckDB
->>>>>>> a7a947bb
+  case Console, JsonLines, DuckDB, Http
 
 object SinkType:
   given Config[SinkType] =
     Config.string.mapOrFail {
       case "console"   => Right(SinkType.Console)
       case "jsonlines" => Right(SinkType.JsonLines)
-<<<<<<< HEAD
+      case "duckdb"    => Right(SinkType.DuckDB)
       case "http"      => Right(SinkType.Http)
       case other =>
         Left(
           Config.Error.InvalidData(message =
-            s"Invalid sink type: $other. Must be 'console', 'jsonlines', or 'http'"
-=======
-      case "duckdb"    => Right(SinkType.DuckDB)
-      case other =>
-        Left(
-          Config.Error.InvalidData(message =
-            s"Invalid sink type: $other. Must be 'console', 'jsonlines', or 'duckdb'"
->>>>>>> a7a947bb
+            s"Invalid sink type: $other. Must be 'console', 'jsonlines', 'duckdb', or 'http'"
           )
         )
     }
@@ -42,40 +31,36 @@
 object JsonLinesConfig:
   val descriptor: Config[JsonLinesConfig] = deriveConfig[JsonLinesConfig]
 
-<<<<<<< HEAD
+case class DuckDBConfig(
+    path: String,
+    @name("table-name")
+    tableName: String,
+    @name("debug-logging")
+    debugLogging: Boolean
+)
+
+object DuckDBConfig:
+  val descriptor: Config[DuckDBConfig] = deriveConfig[DuckDBConfig]
+
 case class HttpConfig(
     @name("api-url")
     apiUrl: String,
     @name("sensor-name")
     sensorName: String,
-=======
-case class DuckDBConfig(
-    path: String,
-    @name("table-name")
-    tableName: String,
->>>>>>> a7a947bb
     @name("debug-logging")
     debugLogging: Boolean
 )
 
-<<<<<<< HEAD
 object HttpConfig:
   val descriptor: Config[HttpConfig] = deriveConfig[HttpConfig]
-=======
-object DuckDBConfig:
-  val descriptor: Config[DuckDBConfig] = deriveConfig[DuckDBConfig]
->>>>>>> a7a947bb
 
 case class SinkConfig(
     @name("sink-type")
     sinkType: SinkType,
     @name("json-lines")
     jsonLines: Option[JsonLinesConfig],
-<<<<<<< HEAD
+    duckdb: Option[DuckDBConfig],
     http: Option[HttpConfig]
-=======
-    duckdb: Option[DuckDBConfig]
->>>>>>> a7a947bb
 )
 
 object SinkConfig:
