import zio.*
import zio.logging.*
import zio.logging.backend.SLF4J
import zio.config.typesafe.TypesafeConfigProvider

import sinks.*
import sources.*
import _root_.config.{
  AppConfig,
  SinkConfig,
  SinkType,
  JsonLinesConfig,
<<<<<<< HEAD
  HttpConfig
=======
  DuckDBConfig
>>>>>>> a7a947bb
}

object App extends ZIOAppDefault:

  // Configure TypesafeConfig provider to load from application.conf
  override val bootstrap: ZLayer[ZIOAppArgs, Any, Any] =
    Runtime.setConfigProvider(TypesafeConfigProvider.fromResourcePath())

  /** Creates a forwarder pipeline that reads from source and writes to sink.
    *
    * Note: Uses ZIO logging - ensure logging backend is configured in the
    * Runtime (see `run` method for SLF4J backend configuration).
    *
    * @param sourceCreator
    *   Source that provides sensor telemetry stream
    * @param sinkCreator
    *   Sink that consumes sensor telemetry
    * @return
    *   ZIO effect that runs forever, catching and logging parse errors
    */
  def forwarder(
      sourceCreator: SensorValuesSource,
      sinkCreator: SensorValuesSink
  ) =
    val source = sourceCreator.make
    val sink = sinkCreator.make
    (source >>> sink).catchSome { case e: RuuviParseError =>
      ZIO.logError(s"Error parsing telemetry: ${e.getMessage}")
    }.forever

  /** Selects and initializes the appropriate sink based on configuration.
    *
    * Note: Uses ZIO logging - ensure logging backend is configured in the
    * Runtime (see `run` method for SLF4J backend configuration).
    *
    * @param sinkConfig
    *   Configuration specifying which sink to use
    * @return
    *   ZIO effect that produces the configured sink instance
    */
  def selectSink(
      sinkConfig: SinkConfig
  ): ZIO[Any, Throwable, SensorValuesSink] =
    sinkConfig.sinkType match
      case SinkType.Console =>
        ZIO.logInfo("Using Console sink (stdout)") *>
          ZIO.succeed(ConsoleSensorValuesSink)

      case SinkType.JsonLines =>
        sinkConfig.jsonLines match
          case Some(jsonLinesConfig) =>
            ZIO.logInfo(s"Using JSON Lines sink: ${jsonLinesConfig.path}") *>
              ZIO.logInfo(
                s"Debug logging enabled: ${jsonLinesConfig.debugLogging}"
              ) *>
              ZIO.succeed(
                JsonLinesSensorValuesSink(
                  jsonLinesConfig.path,
                  jsonLinesConfig.debugLogging
                )
              )
          case None =>
            ZIO.fail(
              RuntimeException(
                "JSON Lines sink selected but configuration is missing"
              )
            )

<<<<<<< HEAD
      case SinkType.Http =>
        sinkConfig.http match
          case Some(httpConfig) =>
            ZIO.logInfo(s"Using HTTP sink: ${httpConfig.apiUrl}") *>
              ZIO.logInfo(s"Sensor name: ${httpConfig.sensorName}") *>
              ZIO.logInfo(
                s"Debug logging enabled: ${httpConfig.debugLogging}"
              ) *>
              ZIO.succeed(
                HttpSensorValuesSink(
                  httpConfig.apiUrl,
                  httpConfig.sensorName,
                  httpConfig.debugLogging
=======
      case SinkType.DuckDB =>
        sinkConfig.duckdb match
          case Some(duckdbConfig) =>
            ZIO.logInfo(s"Using DuckDB sink: ${duckdbConfig.path}") *>
              ZIO.logInfo(s"Table name: ${duckdbConfig.tableName}") *>
              ZIO.logInfo(
                s"Debug logging enabled: ${duckdbConfig.debugLogging}"
              ) *>
              ZIO.succeed(
                DuckDBSensorValuesSink(
                  duckdbConfig.path,
                  duckdbConfig.tableName,
                  duckdbConfig.debugLogging
>>>>>>> a7a947bb
                )
              )
          case None =>
            ZIO.fail(
              RuntimeException(
<<<<<<< HEAD
                "HTTP sink selected but configuration is missing"
=======
                "DuckDB sink selected but configuration is missing"
>>>>>>> a7a947bb
              )
            )

  def run = (for
    appConfig <- ZIO.config(AppConfig.descriptor)
    _ <- ZIO.logInfo("Starting Ruuvi Data Forwarder")
    _ <- ZIO.logInfo("Reading from StdIn")
    sink <- selectSink(appConfig.sink)
    _ <- forwarder(ConsoleSensorValuesSource, sink)
      .catchSome { case _: StreamShutdown =>
        ZIO.logInfo("Stream completed - shutting down")
      }
  yield ()).provide(
    Runtime.removeDefaultLoggers >>> SLF4J.slf4j
  )<|MERGE_RESOLUTION|>--- conflicted
+++ resolved
@@ -10,11 +10,8 @@
   SinkConfig,
   SinkType,
   JsonLinesConfig,
-<<<<<<< HEAD
+  DuckDBConfig,
   HttpConfig
-=======
-  DuckDBConfig
->>>>>>> a7a947bb
 }
 
 object App extends ZIOAppDefault:
@@ -83,7 +80,28 @@
               )
             )
 
-<<<<<<< HEAD
+      case SinkType.DuckDB =>
+        sinkConfig.duckdb match
+          case Some(duckdbConfig) =>
+            ZIO.logInfo(s"Using DuckDB sink: ${duckdbConfig.path}") *>
+              ZIO.logInfo(s"Table name: ${duckdbConfig.tableName}") *>
+              ZIO.logInfo(
+                s"Debug logging enabled: ${duckdbConfig.debugLogging}"
+              ) *>
+              ZIO.succeed(
+                DuckDBSensorValuesSink(
+                  duckdbConfig.path,
+                  duckdbConfig.tableName,
+                  duckdbConfig.debugLogging
+                )
+              )
+          case None =>
+            ZIO.fail(
+              RuntimeException(
+                "DuckDB sink selected but configuration is missing"
+              )
+            )
+
       case SinkType.Http =>
         sinkConfig.http match
           case Some(httpConfig) =>
@@ -97,31 +115,12 @@
                   httpConfig.apiUrl,
                   httpConfig.sensorName,
                   httpConfig.debugLogging
-=======
-      case SinkType.DuckDB =>
-        sinkConfig.duckdb match
-          case Some(duckdbConfig) =>
-            ZIO.logInfo(s"Using DuckDB sink: ${duckdbConfig.path}") *>
-              ZIO.logInfo(s"Table name: ${duckdbConfig.tableName}") *>
-              ZIO.logInfo(
-                s"Debug logging enabled: ${duckdbConfig.debugLogging}"
-              ) *>
-              ZIO.succeed(
-                DuckDBSensorValuesSink(
-                  duckdbConfig.path,
-                  duckdbConfig.tableName,
-                  duckdbConfig.debugLogging
->>>>>>> a7a947bb
                 )
               )
           case None =>
             ZIO.fail(
               RuntimeException(
-<<<<<<< HEAD
                 "HTTP sink selected but configuration is missing"
-=======
-                "DuckDB sink selected but configuration is missing"
->>>>>>> a7a947bb
               )
             )
 
