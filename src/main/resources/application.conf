--- conflicted
+++ resolved
@@ -1,9 +1,5 @@
 sink {
-<<<<<<< HEAD
-  # Sink type: "console", "jsonlines", or "http"
-=======
-  # Sink type: "console", "jsonlines", or "duckdb"
->>>>>>> a7a947bb
+  # Sink type: "console", "jsonlines", "duckdb", or "http"
   # Can be overridden with RUUVI_SINK_TYPE env variable
   sink-type = "console"
   sink-type = ${?RUUVI_SINK_TYPE}
@@ -20,7 +16,23 @@
     debug-logging = ${?RUUVI_JSONLINES_DEBUG_LOGGING}
   }
 
-<<<<<<< HEAD
+  duckdb {
+    # Path to the DuckDB database file (use ":memory:" for in-memory database)
+    # Can be overridden with RUUVI_DUCKDB_PATH env variable
+    path = "data/telemetry.db"
+    path = ${?RUUVI_DUCKDB_PATH}
+
+    # Table name for storing telemetry data
+    # Can be overridden with RUUVI_DUCKDB_TABLE_NAME env variable
+    table-name = "telemetry"
+    table-name = ${?RUUVI_DUCKDB_TABLE_NAME}
+
+    # Enable debug logging (logs each telemetry to debug level)
+    # Can be overridden with RUUVI_DUCKDB_DEBUG_LOGGING env variable
+    debug-logging = true
+    debug-logging = ${?RUUVI_DUCKDB_DEBUG_LOGGING}
+  }
+
   http {
     # API URL for the ruuvitag-api endpoint
     # Can be overridden with RUUVI_HTTP_API_URL env variable
@@ -36,22 +48,5 @@
     # Can be overridden with RUUVI_HTTP_DEBUG_LOGGING env variable
     debug-logging = true
     debug-logging = ${?RUUVI_HTTP_DEBUG_LOGGING}
-=======
-  duckdb {
-    # Path to the DuckDB database file (use ":memory:" for in-memory database)
-    # Can be overridden with RUUVI_DUCKDB_PATH env variable
-    path = "data/telemetry.db"
-    path = ${?RUUVI_DUCKDB_PATH}
-
-    # Table name for storing telemetry data
-    # Can be overridden with RUUVI_DUCKDB_TABLE_NAME env variable
-    table-name = "telemetry"
-    table-name = ${?RUUVI_DUCKDB_TABLE_NAME}
-
-    # Enable debug logging (logs each telemetry to debug level)
-    # Can be overridden with RUUVI_DUCKDB_DEBUG_LOGGING env variable
-    debug-logging = true
-    debug-logging = ${?RUUVI_DUCKDB_DEBUG_LOGGING}
->>>>>>> a7a947bb
   }
 }